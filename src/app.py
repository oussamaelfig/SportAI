--- conflicted
+++ resolved
@@ -4,14 +4,8 @@
 from dash import dcc
 from dash import html
 import plotly.express as px
-<<<<<<< HEAD
 from preprocess import load_and_preprocess_data, get_goal_distribution_df
-from graphs import create_offensive_3d_scatter_plot, create_defensive_3d_scatter_plot, create_parallel_coordinates_plot, create_goal_dist_bar_chart
-=======
-from preprocess import load_and_preprocess_data
-from graphs import create_offensive_3d_scatter_plot, create_defensive_3d_scatter_plot, create_parallel_coordinates_plot, \
-    create_radar_chart
->>>>>>> 00992d5f
+from graphs import create_offensive_3d_scatter_plot, create_defensive_3d_scatter_plot, create_parallel_coordinates_plot, create_goal_dist_bar_chart, create_radar_chart
 import os
 
 server = Flask(__name__)
@@ -44,11 +38,8 @@
         dcc.Tab(label='Offensive Performance', value='tab-1', style={'padding': '10px'}),
         dcc.Tab(label='Defensive Performance', value='tab-2', style={'padding': '10px'}),
         dcc.Tab(id='parallel-coordinates',label='Parallel Coordinates', value='tab-3', style={'padding': '10px'}),
-<<<<<<< HEAD
+        dcc.Tab(label='Radar Chart', value='tab-4', style={'padding': '10px'}),
         dcc.Tab(label='Goal distribution', value='tab-5', style={'padding': '10px'}),
-=======
-        dcc.Tab(label='Radar Chart', value='tab-4', style={'padding': '10px'}),
->>>>>>> 00992d5f
     ]),
     dcc.Graph(id='graph-content', style={'height': '80vh', 'width': '100%'}),
     html.Div(id='hover-data')
@@ -63,16 +54,11 @@
     elif tab == 'tab-2':
         return create_defensive_3d_scatter_plot(team_stats)
     elif tab == 'tab-3':
-<<<<<<< HEAD
         return create_parallel_coordinates_plot(team_stats,selected_team)
+    elif tab == 'tab-4':
+        return create_radar_chart(team_stats, selected_team)
     elif tab == 'tab-5':
         return create_goal_dist_bar_chart(goal_dist, selected_team)
-    
-=======
-        return create_parallel_coordinates_plot(team_stats, selected_team)
-    elif tab == 'tab-4':
-        return create_radar_chart(team_stats, selected_team)
 
->>>>>>> 00992d5f
 if __name__ == '__main__':
     app.run_server(debug=True)