import plotly.express as px
import plotly.graph_objects as go

def create_offensive_3d_scatter_plot(merged_data):
     fig = px.scatter_3d(
        merged_data,
        x='Goals',
        y='Ball Possession',
        z='Total Attempts',
        color='TeamName',
        title='UEFA Euro 2020 Team Offensive Performance in 3D',
        labels={'Goals': 'Goals Scored', 'Ball Possession': 'Ball Possession (%)', 'Total Attempts': 'Total Shots'}
    )

     return fig

def create_defensive_3d_scatter_plot(merged_data):
    fig = px.scatter_3d(
        merged_data,
        x='Fouls committed',
        y='Tackles',
        z='Saves',
        color='TeamName',
        title='UEFA Euro 2020 Team Defensive Performance in 3D',
        labels={'Fouls committed': 'Fouls Committed', 'Tackles': 'Tackles Won', 'Saves': 'Saves'}
    )
    return fig

def create_parallel_coordinates_plot(merged_data,selected_team):
     # Default line color (gray)
    line_colors = merged_data['Goals']
    
    # Highlight the selected team in a specific color, if specified
    if selected_team and selected_team in merged_data['TeamName'].values:
        line_colors = [ merged_data['Goals'].max() if team == selected_team else merged_data['Goals'].min() for team in merged_data['TeamName']]
    
    parallel_fig = go.Figure(data=go.Parcoords(
        line=dict(color=line_colors,  
                  colorscale='Tealrose',  
                 ),
        dimensions=[
            dict(range=[merged_data['Ball Possession'].min(), merged_data['Ball Possession'].max()],
                 label='Ball Possession (%)', values=merged_data['Ball Possession']),
            dict(range=[merged_data['Total Attempts'].min(), merged_data['Total Attempts'].max()],
                 label='Total Attempts', values=merged_data['Total Attempts']),
            dict(range=[merged_data['Goals'].min(), merged_data['Goals'].max()],
                 label='Goals', values=merged_data['Goals']),
            dict(range=[merged_data['Passes completed'].min(), merged_data['Passes completed'].max()],
                 label='Passes Completed', values=merged_data['Passes completed']),
            dict(range=[merged_data['Passes accuracy'].min(), merged_data['Passes accuracy'].max()],
                 label='Passes Accuracy (%)', values=merged_data['Passes accuracy']),
            dict(range=[merged_data['Attempts on target'].min(), merged_data['Attempts on target'].max()],
                 label='Attempts on Target', values=merged_data['Attempts on target']),
            dict(range=[merged_data['Goals conceded'].min(), merged_data['Goals conceded'].max()],
                 label='Goals Conceded', values=merged_data['Goals conceded']),
            dict(range=[merged_data['Fouls committed'].min(), merged_data['Fouls committed'].max()],
                 label='Fouls Committed', values=merged_data['Fouls committed']),
        ],
        ids=merged_data.index,
    ))
    parallel_fig.update_layout(
        title="UEFA Euro 2020 Team Performance: Parallel Coordinates",
        font=dict(size=12),
        paper_bgcolor='white',
        plot_bgcolor='white',
        hovermode='closest'
    )

    return parallel_fig

<<<<<<< HEAD
def create_goal_dist_bar_chart(data, team):
     team = str(team).strip()
     
     team_data = data.loc[team]
     plot_df = team_data.reset_index()
     plot_df.columns = ['Period', 'Goals']
    
     fig = px.bar(plot_df, x='Period', y='Goals', title=f'Goal distribution within a match of {team} during Euro 2020')
     return fig
=======
def create_radar_chart(team_stats, selected_team):
    stats_to_plot = [
        'Goals', 'Ball Possession', 'Attempts blocked', 'Goals conceded',
        'Attempts on target conceded', 'Attempts on target'
    ]

    team_stats = team_stats[team_stats['TeamName'] == selected_team][stats_to_plot].iloc[0]

    fig = px.line_polar(
        r=team_stats,
        theta=stats_to_plot,
        line_close=True,
        title=f'{selected_team} Performance Radar Chart'
    )

    fig.update_traces(fill='toself')
    return fig
>>>>>>> 00992d5f
<|MERGE_RESOLUTION|>--- conflicted
+++ resolved
@@ -68,7 +68,6 @@
 
     return parallel_fig
 
-<<<<<<< HEAD
 def create_goal_dist_bar_chart(data, team):
      team = str(team).strip()
      
@@ -78,7 +77,7 @@
     
      fig = px.bar(plot_df, x='Period', y='Goals', title=f'Goal distribution within a match of {team} during Euro 2020')
      return fig
-=======
+
 def create_radar_chart(team_stats, selected_team):
     stats_to_plot = [
         'Goals', 'Ball Possession', 'Attempts blocked', 'Goals conceded',
@@ -95,5 +94,4 @@
     )
 
     fig.update_traces(fill='toself')
-    return fig
->>>>>>> 00992d5f
+    return fig